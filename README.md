# String is USV String

Champions: Guy Bedford
Author: Guy Bedford

Status: draft

## Problem Statement

[ECMAScript string values](https://262.ecma-international.org/12.0/#sec-terms-and-definitions-string-value) are a finite ordered sequence of zero or more 16-bit unsigned integer values, where each integer value in the sequence usually represents a single 16-bit code unit of UTF-16 text. However, ECMAScript does not place any restrictions or requirements on the integer values except that they must be 16-bit unsigned integers, hence ill-formed 16-bit code unit sequences containing unpaired surrogate code units (`0xD800..0xDFFF` not part of a high surrogate `0xD800..0xDBFF` followed by a low surrogate `0xDC00..0xDFFF`) are permitted during construction and string processing. In WebIDL, this concept maps to the [DOMString](https://heycam.github.io/webidl/#idl-DOMString) type.

In contrast, WebIDL also defines the [USVString](https://heycam.github.io/webidl/#idl-USVString) type as the set of all possible sequences of [Unicode Scalar Values](http://www.unicode.org/glossary/#unicode_scalar_value), which are all of the Unicode code points apart from the surrogate code points (`U+0000..U+D7FF ∧ U+E000..U+10FFFF` where surrogate *pairs* map to `U+10000..U+10FFFF`), representing well-formed Unicode text as typically consumed by for example file system and networking APIs.

The WebAssembly [Interface Types](https://github.com/WebAssembly/interface-types) proposal also restricts string values to lists of Unicode Scalar Values, [as polled in a recent CG meeting](https://github.com/WebAssembly/meetings/blob/main/main/2021/CG-08-03.md).

Interfacing JavaScript strings with platform and WebAssembly APIs is a common use case that therefore suffers from conversion issues. In particular because conversion from `DOMString` to `USVString` is lossy (common options are to replace unpaired surrogates or to throw an error) there is a regular need for string validation both within the platform and for certain userland use case scenarios.

## Proposal

The proposal is to define in ECMA-262 a static `String` method to verify if a given ECMAScript string is a valid USV String or not.

As a highly common scenario for interfaces between WebIDL and Wasm, this should ease certain integration scenarios that can then decide to throw or run a conversion as necessary, without having to incur custom conversion code from the start.

## Algorithm

The validation algorithm is effectively the standard UTF-16 validation algorithm, iterating through the string and pairing UTF-16 surrogates, failing validation for any unpaired surrogates or invalid surrogate prefix codes.

In JavaScript this can be achieved with the regular expression test:

```js
!/\p{Surrogate}/u.test(str);
```

Or more explicitly an algorithm along the lines of:

```js
let i = 0;
while (i < str.length) {
  const isSurrogate = (str.charCodeAt(i) & 0xF800) == 0xD800;
  if (!isSurrogate) {
    i += 1;
<<<<<<< HEAD
  }
  // Surrogate start
  else if (surrogatePrefix === 0xD800) {
    // Validate surrogate pair, double increment
    if ((str.charCodeAt(i + 1) & 0xFC00) !== 0xDC00)
      return false;
    i += 2;
  }
  else {
    // Out-of-range surrogate prefix (above 0xD800)
    return false;
=======
  } else {
    const isHighSurrogate = str.charCodeAt(i) < 0xDC00;
    if (isHighSurrogate) {
      const isFollowedByLowSurrogate = i + 1 < str.length && (str.charCodeAt(i + 1) & 0xFC00) == 0xDC00;
      if (isFollowedByLowSurrogate) {
        i += 2;
      } else {
        return false; // unpaired high surrogate
      }
    } else {
      return false; // unpaired low surrogate
    }
>>>>>>> f76029ab
  }
}
return true;
```

## FAQs

### Isn't this possible today without needing a builtin API?

The two major use cases are for integration with other specifications and for userland code that for example interfaces with Web Assembly.

For users, it avoids having to write custom validators when dealing with string input in various forms, providing instead a full correct platform API that can allow easily determining the USV guarantee / invariant to apply for subsequent processing.

For integration with other platform specifications, having the ability to reference an ECMA-262 specification method for validation could also make integration easier where many APIs are now unifying on USV strings as a standard. For example, [such a method came up as a need for integration with the TextEncoder API previously](https://github.com/whatwg/encoding/issues/174) that a specification like this would be able to assist with.

### Why is the proposal to add a static String method?

Making it a static method on `String` seems like the safest home for such a method. Adding custom methods to `String.prototype` is likely quite risky, but could be considered as well.

### What about performance?

Performance optimizations are up to implementations and are not the primary motivation for this specification, yet enabling a builtin method that is faster than validation in userland is desirable. Perhaps well-formedness state could be cached per string and propagated through string operations to avoid the need for a linear scan where possible, say where strings are already lists of Unicode Scalar Values, while propagating state in operations involving strings containing inner unpaired surrogates will likely still require (re)scans.<|MERGE_RESOLUTION|>--- conflicted
+++ resolved
@@ -39,19 +39,6 @@
   const isSurrogate = (str.charCodeAt(i) & 0xF800) == 0xD800;
   if (!isSurrogate) {
     i += 1;
-<<<<<<< HEAD
-  }
-  // Surrogate start
-  else if (surrogatePrefix === 0xD800) {
-    // Validate surrogate pair, double increment
-    if ((str.charCodeAt(i + 1) & 0xFC00) !== 0xDC00)
-      return false;
-    i += 2;
-  }
-  else {
-    // Out-of-range surrogate prefix (above 0xD800)
-    return false;
-=======
   } else {
     const isHighSurrogate = str.charCodeAt(i) < 0xDC00;
     if (isHighSurrogate) {
@@ -64,7 +51,6 @@
     } else {
       return false; // unpaired low surrogate
     }
->>>>>>> f76029ab
   }
 }
 return true;
